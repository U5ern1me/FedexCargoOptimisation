# import os
# import sys
# import numpy as np
# import aiohttp # TODO: Add to requirements.txt
# import asyncio
# from typing import Dict, Any, List, Tuple, Optional
# from time import sleep
# import functools

# # Adjust the import paths as needed
# sys.path.append(os.path.dirname(os.path.dirname(os.path.abspath(__file__))))

# from solvers.solver import Solver
# from utils.io import load_config
# from models.package import Package
# from models.uld import ULD

# # Load configuration
# config = load_config(
#     os.path.join(os.path.dirname(__file__), "threeD_bin_packing.config")
# )


# class ThreeDBinPackingSolver(Solver):
#     def __init__(self, ulds: np.ndarray, packages: np.ndarray):
#         super().__init__(ulds, packages)
#         self.package_map: Dict[str, Package] = {}
#         self.session: Optional[aiohttp.ClientSession] = None  # To reuse the session

#     def get_package_data(self, package: Package) -> Dict[str, Any]:
#         """
#         Convert a Package instance into the JSON format required by the 3D bin packing solver.

#         Args:
#             package (Package): The package to convert.

#         Returns:
#             Dict[str, Any]: The package data in JSON format.
#         """
#         self.package_map[package.id] = package
#         return {
#             "id": package.id,
#             "w": package.length,
#             "h": package.width,
#             "d": package.height,
#             "wg": package.weight,
#             "vr": 1,
#             "q": 1,
#         }

#     def get_uld_data(self, uld: ULD) -> Dict[str, Any]:
#         """
#         Convert a ULD instance into the JSON format required by the 3D bin packing solver.

#         Args:
#             uld (ULD): The ULD to convert.

#         Returns:
#             Dict[str, Any]: The ULD data in JSON format.
#         """
#         return {
#             "id": uld.id,
#             "w": uld.length,
#             "h": uld.width,
#             "d": uld.height,
#             "wg": 0,
#             "max_wg": uld.weight_limit,
#             "q": 1,
#         }

#     async def _initialize_session(self):
#         """
#         Initialize the aiohttp ClientSession if it hasn't been initialized yet.
#         """
#         if self.session is None:
#             self.session = aiohttp.ClientSession()

#     async def close_session(self):
#         """
#         Close the aiohttp ClientSession if it's open.
#         """
#         if self.session is not None:
#             await self.session.close()
#             self.session = None

#     async def _solve(self) -> None:
#         """
#         Send a POST request to the 3D bin packing solver API to perform the packing.

#         Raises:
#             Exception: If the request fails or the response is invalid.
#         """
#         await self._initialize_session()

#         headers = {
#             "Accept": "application/json",
#             "Content-Type": "application/json",
#         }

#         request_url = config.get("base url", "") + "packIntoMany"

#         packages = [self.get_package_data(package) for package in self.packages]
#         ulds = [self.get_uld_data(uld) for uld in self.ulds]
#         params = {"item_coordinates": 1}

#         request_body = {
#             "username": config.get("username", ""),
#             "api_key": config.get("api_key", ""),
#             "items": packages,
#             "bins": ulds,
#             "params": params,
#         }

#         try:
#             async with self.session.post(
#                 request_url, headers=headers, json=request_body
#             ) as response:
#                 if response.status != 200:
#                     text = await response.text()
#                     raise Exception(f"Solver API returned status {response.status}: {text}")
#                 self.response = await response.json()
#                 sleep(0.1)  # Sleep to avoid rate limiting
#         except Exception as e:
#             raise Exception(f"Error during solving: {e}")

#     async def _get_result(self) -> Dict[str, Any]:
#         """
#         Retrieve and validate the result from the solver.

#         Returns:
#             Dict[str, Any]: The solver's response.

#         Raises:
#             Exception: If no response is available or if parsing fails.
#         """
#         try:
#             if not hasattr(self, 'response') or self.response is None:
#                 raise Exception("No response from 3D bin packing solver")

#             return self.response.get("response", {})
#         except Exception as e:
#             raise Exception(f"Error getting result from 3D bin packing solver: {e}")

#     async def _only_check_fits(self, result: Dict[str, Any]) -> bool:
#         """
#         Check if all packages fit into the ULDs based on the solver's result.

#         Args:
#             result (Dict[str, Any]): The solver's result.

#         Returns:
#             bool: True if all packages fit, False otherwise.
#         """
#         num_packages = len(self.packages)

#         for _uld in result.get("bins_packed", []):
#             for _package in _uld.get("items", []):
#                 num_packages -= 1

#         return num_packages == 0

#     async def _parse_result(self, result: Dict[str, Any]) -> None:
#         """
#         Parse the solver's result and update package placement details.

#         Args:
#             result (Dict[str, Any]): The solver's result.
#         """
#         for _uld in result.get("bins_packed", []):
#             bin_data = _uld.get("bin_data", {})
#             uld_id = bin_data.get("id", "")
#             for _package in _uld.get("items", []):
#                 package_id = _package.get("id", "")
#                 package = self.package_map.get(package_id)
#                 if not package:
#                     continue  # Skip if package is not found

#                 # Set ULD ID and coordinates
#                 package.uld_id = uld_id
#                 coordinates = _package.get("coordinates", {})
#                 package.point1 = (
#                     coordinates.get("x1", 0),
#                     coordinates.get("y1", 0),
#                     coordinates.get("z1", 0),
#                 )
#                 package.point2 = (
#                     coordinates.get("x2", 0),
#                     coordinates.get("y2", 0),
#                     coordinates.get("z2", 0),
#                 )

#     async def solve(self) -> None:
#         """
#         Public method to solve the bin packing problem asynchronously.
#         """
#         await self._solve()

#     async def get_result(self) -> Dict[str, Any]:
#         """
#         Public method to retrieve the result after solving.

#         Returns:
#             Dict[str, Any]: The solver's response.

#         Raises:
#             Exception: If the result is invalid.
#         """
#         result = await self._get_result()
#         await self._parse_result(result)
#         return result

#     async def __aenter__(self):
#         """
#         Enable usage of the solver with async context managers.
#         """
#         await self._initialize_session()
#         return self

#     async def __aexit__(self, exc_type, exc, tb):
#         """
#         Ensure the session is closed when exiting the async context manager.
#         """
#         await self.close_session()



import os
import sys
import numpy as np
import aiohttp
import asyncio
import random
from typing import Dict, Any, List, Optional
from time import sleep

# Adjust the import paths as needed
sys.path.append(os.path.dirname(os.path.dirname(os.path.abspath(__file__))))

<<<<<<< HEAD
=======
import asyncio
import aiohttp
import random
>>>>>>> 831fb86d
from solvers.solver import Solver
from utils.io import load_config
from models.package import Package
from models.uld import ULD

# Load configuration
config = load_config(
    os.path.join(os.path.dirname(__file__), "threeD_bin_packing.config")
)


class ThreeDBinPackingSolver(Solver):
    def __init__(self, ulds: np.ndarray, packages: np.ndarray):
        super().__init__(ulds, packages)
        self.package_map: Dict[str, Package] = {}
        self.session: Optional[aiohttp.ClientSession] = None  # To reuse the session
        self.response = None  # Initialize response attribute

    def get_package_data(self, package: Package) -> Dict[str, Any]:
        self.package_map[package.id] = package
        return {
            "id": package.id,
            "w": package.length,
            "h": package.width,
            "d": package.height,
            "wg": package.weight,
            "vr": 1,
            "q": 1,
        }

    def get_uld_data(self, uld: ULD) -> Dict[str, Any]:
        return {
            "id": uld.id,
            "w": uld.length,
            "h": uld.width,
            "d": uld.height,
            "wg": 0,
            "max_wg": uld.weight_limit,
            "q": 1,
        }

<<<<<<< HEAD
    async def _initialize_session(self):
        if self.session is None:
            self.session = aiohttp.ClientSession()

    async def close_session(self):
        if self.session is not None:
            await self.session.close()
            self.session = None

    async def _solve_with_retry(self, max_retries: int = 3):
        retries = 0
        while retries < max_retries:
            try:
                await self._solve()
                return
            except Exception as e:
                if retries < max_retries - 1:
                    backoff_time = random.uniform(2 ** retries, 2 ** (retries + 1))  # Exponential backoff
=======
    async def _solve_with_retry(
        self, session: aiohttp.ClientSession = None, max_retries: int = 3
    ):
        retries = 0
        while retries < max_retries:
            try:
                await self._send_request(session=session)
                return
            except Exception as e:
                if retries < max_retries - 1:
                    backoff_time = random.uniform(
                        2**retries, 2 ** (retries + 1)
                    )  # Exponential backoff
>>>>>>> 831fb86d
                    await asyncio.sleep(backoff_time)
                    retries += 1
                else:
                    raise e

<<<<<<< HEAD
    async def _solve(self) -> None:
        await self._initialize_session()

=======
    async def _send_request(self, session: aiohttp.ClientSession = None):
>>>>>>> 831fb86d
        headers = {
            "Accept": "application/json",
            "Content-Type": "application/json",
        }

        request_url = config.get("base url", "") + "packIntoMany"
        packages = [self.get_package_data(package) for package in self.packages]
        ulds = [self.get_uld_data(uld) for uld in self.ulds]
        params = {"item_coordinates": 1}

        request_body = {
            "username": config.get("username", ""),
            "api_key": config.get("api_key", ""),
            "items": packages,
            "bins": ulds,
            "params": params,
        }

        try:
<<<<<<< HEAD
            async with self.session.post(
                request_url, headers=headers, json=request_body, timeout=aiohttp.ClientTimeout(total=60)
            ) as response:
                if response.status != 200:
                    text = await response.text()
                    raise Exception(f"Solver API returned status {response.status}: {text}")
                self.response = await response.json()
                await asyncio.sleep(0.5)  # Increase delay to avoid rate limiting
        except Exception as e:
            raise Exception(f"Error during solving: {e}")

    async def _get_result(self) -> Dict[str, Any]:
        """
        Retrieve and validate the result from the solver.

        Returns:
            Dict[str, Any]: The solver's response.

        Raises:
            Exception: If no response is available or if parsing fails.
        """
=======
            async with session.post(
                request_url, headers=headers, json=request_body
            ) as response:
                if response.status != 200:
                    res_text = await response.text()
                    raise Exception(res_text)

                res_json = await response.json()

                if res_json["response"]["status"] == -1:
                    raise Exception(res_json["response"]["errors"][0]["message"])

                self.response = res_json["response"]

        except Exception as e:
            raise Exception(f"API error with 3D bin packing solver: {e}")

    async def _solve(self, session: aiohttp.ClientSession = None):
        await self._solve_with_retry(session=session, max_retries=3)

    async def _get_result(self, session: aiohttp.ClientSession = None):
>>>>>>> 831fb86d
        try:
            if not hasattr(self, 'response') or self.response is None:
                raise Exception("No response from 3D bin packing solver")

<<<<<<< HEAD
            return self.response.get("response", {})
=======
            response = self.response

            if "errors" in response:
                raise Exception("API access was locked out.")

            return response

>>>>>>> 831fb86d
        except Exception as e:
            raise Exception(f"API error with 3D bin packing solver: {e}")

    async def _only_check_fits(self, result: Dict[str, Any]) -> bool:
        num_packages = len(self.packages)
        for _uld in result.get("bins_packed", []):
            for _package in _uld.get("items", []):
                num_packages -= 1
<<<<<<< HEAD
        return num_packages == 0
=======

        if num_packages != 0:
            return False

        uld_package_map = {}

        for _uld in result["bins_packed"]:
            for package in _uld["items"]:
                uld_id = _uld["bin_data"]["id"]
                if uld_id not in uld_package_map:
                    uld_package_map[uld_id] = []

                uld_package_map[uld_id].append(package)

        for uld_id, packages in uld_package_map.items():
            uld = next((uld for uld in self.ulds if uld.id == uld_id), None)

            for i in range(len(packages)):

                if (
                    packages[i]["coordinates"]["x2"] > uld.length
                    or packages[i]["coordinates"]["y2"] > uld.width
                    or packages[i]["coordinates"]["z2"] > uld.height
                ):
                    self.error = (
                        f"Package {packages[i]['id']} exceeds ULD {uld_id} dimensions"
                    )
                    return False

                for j in range(i + 1, len(packages)):
                    x1_min, x1_max = min(
                        packages[i]["coordinates"]["x1"],
                        packages[i]["coordinates"]["x2"],
                    ), max(
                        packages[i]["coordinates"]["x1"],
                        packages[i]["coordinates"]["x2"],
                    )
                    y1_min, y1_max = min(
                        packages[i]["coordinates"]["y1"],
                        packages[i]["coordinates"]["y2"],
                    ), max(
                        packages[i]["coordinates"]["y1"],
                        packages[i]["coordinates"]["y2"],
                    )
                    z1_min, z1_max = min(
                        packages[i]["coordinates"]["z1"],
                        packages[i]["coordinates"]["z2"],
                    ), max(
                        packages[i]["coordinates"]["z1"],
                        packages[i]["coordinates"]["z2"],
                    )

                    x2_min, x2_max = min(
                        packages[j]["coordinates"]["x1"],
                        packages[j]["coordinates"]["x2"],
                    ), max(
                        packages[j]["coordinates"]["x1"],
                        packages[j]["coordinates"]["x2"],
                    )
                    y2_min, y2_max = min(
                        packages[j]["coordinates"]["y1"],
                        packages[j]["coordinates"]["y2"],
                    ), max(
                        packages[j]["coordinates"]["y1"],
                        packages[j]["coordinates"]["y2"],
                    )
                    z2_min, z2_max = min(
                        packages[j]["coordinates"]["z1"],
                        packages[j]["coordinates"]["z2"],
                    ), max(
                        packages[j]["coordinates"]["z1"],
                        packages[j]["coordinates"]["z2"],
                    )

                    x_overlap = max(0, min(x1_max, x2_max) - max(x1_min, x2_min))
                    y_overlap = max(0, min(y1_max, y2_max) - max(y1_min, y2_min))
                    z_overlap = max(0, min(z1_max, z2_max) - max(z1_min, z2_min))

                    if x_overlap > 0 and y_overlap > 0 and z_overlap > 0:
                        self.error = f"Packages {packages[i]['id']} and {packages[j]['id']} overlap"
                        return False

        return True
>>>>>>> 831fb86d

    async def _parse_result(self, result: Dict[str, Any]) -> None:
        for _uld in result.get("bins_packed", []):
            bin_data = _uld.get("bin_data", {})
            uld_id = bin_data.get("id", "")
            for _package in _uld.get("items", []):
                package_id = _package.get("id", "")
                package = self.package_map.get(package_id)
                if not package:
                    continue  # Skip if package is not found

                # Set ULD ID and coordinates
                package.uld_id = uld_id
                coordinates = _package.get("coordinates", {})
                package.point1 = (
                    coordinates.get("x1", 0),
                    coordinates.get("y1", 0),
                    coordinates.get("z1", 0),
                )
                package.point2 = (
                    coordinates.get("x2", 0),
                    coordinates.get("y2", 0),
                    coordinates.get("z2", 0),
                )

    async def solve(self) -> None:
        """
        Public method to solve the bin packing problem asynchronously.
        """
        await self._solve_with_retry()

    async def get_result(self) -> Dict[str, Any]:
        result = await self._get_result()
        await self._parse_result(result)
        return result

    async def __aenter__(self):
        await self._initialize_session()
        return self

    async def __aexit__(self, exc_type, exc, tb):
        await self.close_session()<|MERGE_RESOLUTION|>--- conflicted
+++ resolved
@@ -223,7 +223,6 @@
 #         await self.close_session()
 
 
-
 import os
 import sys
 import numpy as np
@@ -236,12 +235,9 @@
 # Adjust the import paths as needed
 sys.path.append(os.path.dirname(os.path.dirname(os.path.abspath(__file__))))
 
-<<<<<<< HEAD
-=======
 import asyncio
 import aiohttp
 import random
->>>>>>> 831fb86d
 from solvers.solver import Solver
 from utils.io import load_config
 from models.package import Package
@@ -283,26 +279,6 @@
             "q": 1,
         }
 
-<<<<<<< HEAD
-    async def _initialize_session(self):
-        if self.session is None:
-            self.session = aiohttp.ClientSession()
-
-    async def close_session(self):
-        if self.session is not None:
-            await self.session.close()
-            self.session = None
-
-    async def _solve_with_retry(self, max_retries: int = 3):
-        retries = 0
-        while retries < max_retries:
-            try:
-                await self._solve()
-                return
-            except Exception as e:
-                if retries < max_retries - 1:
-                    backoff_time = random.uniform(2 ** retries, 2 ** (retries + 1))  # Exponential backoff
-=======
     async def _solve_with_retry(
         self, session: aiohttp.ClientSession = None, max_retries: int = 3
     ):
@@ -316,19 +292,12 @@
                     backoff_time = random.uniform(
                         2**retries, 2 ** (retries + 1)
                     )  # Exponential backoff
->>>>>>> 831fb86d
                     await asyncio.sleep(backoff_time)
                     retries += 1
                 else:
                     raise e
 
-<<<<<<< HEAD
-    async def _solve(self) -> None:
-        await self._initialize_session()
-
-=======
     async def _send_request(self, session: aiohttp.ClientSession = None):
->>>>>>> 831fb86d
         headers = {
             "Accept": "application/json",
             "Content-Type": "application/json",
@@ -348,29 +317,6 @@
         }
 
         try:
-<<<<<<< HEAD
-            async with self.session.post(
-                request_url, headers=headers, json=request_body, timeout=aiohttp.ClientTimeout(total=60)
-            ) as response:
-                if response.status != 200:
-                    text = await response.text()
-                    raise Exception(f"Solver API returned status {response.status}: {text}")
-                self.response = await response.json()
-                await asyncio.sleep(0.5)  # Increase delay to avoid rate limiting
-        except Exception as e:
-            raise Exception(f"Error during solving: {e}")
-
-    async def _get_result(self) -> Dict[str, Any]:
-        """
-        Retrieve and validate the result from the solver.
-
-        Returns:
-            Dict[str, Any]: The solver's response.
-
-        Raises:
-            Exception: If no response is available or if parsing fails.
-        """
-=======
             async with session.post(
                 request_url, headers=headers, json=request_body
             ) as response:
@@ -392,14 +338,10 @@
         await self._solve_with_retry(session=session, max_retries=3)
 
     async def _get_result(self, session: aiohttp.ClientSession = None):
->>>>>>> 831fb86d
         try:
-            if not hasattr(self, 'response') or self.response is None:
+            if self.response is None:
                 raise Exception("No response from 3D bin packing solver")
 
-<<<<<<< HEAD
-            return self.response.get("response", {})
-=======
             response = self.response
 
             if "errors" in response:
@@ -407,7 +349,6 @@
 
             return response
 
->>>>>>> 831fb86d
         except Exception as e:
             raise Exception(f"API error with 3D bin packing solver: {e}")
 
@@ -416,9 +357,6 @@
         for _uld in result.get("bins_packed", []):
             for _package in _uld.get("items", []):
                 num_packages -= 1
-<<<<<<< HEAD
-        return num_packages == 0
-=======
 
         if num_packages != 0:
             return False
@@ -502,7 +440,6 @@
                         return False
 
         return True
->>>>>>> 831fb86d
 
     async def _parse_result(self, result: Dict[str, Any]) -> None:
         for _uld in result.get("bins_packed", []):
@@ -526,22 +463,4 @@
                     coordinates.get("x2", 0),
                     coordinates.get("y2", 0),
                     coordinates.get("z2", 0),
-                )
-
-    async def solve(self) -> None:
-        """
-        Public method to solve the bin packing problem asynchronously.
-        """
-        await self._solve_with_retry()
-
-    async def get_result(self) -> Dict[str, Any]:
-        result = await self._get_result()
-        await self._parse_result(result)
-        return result
-
-    async def __aenter__(self):
-        await self._initialize_session()
-        return self
-
-    async def __aexit__(self, exc_type, exc, tb):
-        await self.close_session()+                )