<<<<<<< HEAD
from .gurobi_strategy import GurobiStrategy

strategies = {"gurobi": GurobiStrategy}
=======
from .drl_strategy import DRL_Strategy

strategies = {
    "DRL": DRL_Strategy
}
>>>>>>> 36b55c31
<|MERGE_RESOLUTION|>--- conflicted
+++ resolved
@@ -1,11 +1,7 @@
-<<<<<<< HEAD
 from .gurobi_strategy import GurobiStrategy
-
-strategies = {"gurobi": GurobiStrategy}
-=======
-from .drl_strategy import DRL_Strategy
+from .drl_strategy import DRLStrategy
 
 strategies = {
-    "DRL": DRL_Strategy
-}
->>>>>>> 36b55c31
+    "drl": DRLStrategy,
+    "gurobi": GurobiStrategy
+}