from itertools import combinations
import logging
<<<<<<< HEAD
from utils.io import load_config
import os

config = load_config(os.path.join(os.path.dirname(__file__), "greedy_heuristic.config"))
from strategies.strategy import Strategy
=======
import os
>>>>>>> 0cb4b648

# typing
from typing import List, Any, Callable, Tuple
from models.uld import ULD
from models.package import Package


def get_all_division_of_ulds(ulds: List[ULD], check_top: int) -> List[List[List[ULD]]]:
    """
    Get all possible divisions of ulds into two groups.

    Args:
        ulds: List of ULDs
        check_top: Number of top combinations to check

    Returns:
        All possible divisions of ulds into two groups
    """

    # create a hash map to group ulds by their dimensions and weight limit
    uld_hash_map = dict()
    for uld in ulds:
        hash_value = (uld.length, uld.width, uld.height, uld.weight_limit)
        if hash_value not in uld_hash_map:
            uld_hash_map[hash_value] = []

        uld_hash_map[hash_value].append(uld.id)

    # create a representation list of ulds each unique type of uld has a unique representation
    # represation is propertional to its capacity (volume * weight limit)
    uld_list = list((key, value) for key, value in uld_hash_map.items())
    uld_list.sort(key=lambda x: (x[0][0] * x[0][1] * x[0][2] * x[0][3]))
    uld_list = [value for _, value in uld_list]
    uld_rep_list = []

    for uld_rep_idx, uld_group in enumerate(uld_list):
        for __ in range(len(uld_group)):
            uld_rep_list.append(uld_rep_idx)

    solution = []

    # get all possible combinations of ulds
    for i in range(len(ulds) + 1):
        solution.append([])

        # get all possible combinations of ulds of split size i, n - i
        possible_combinations = combinations(uld_rep_list, i)
        # get only the top check_top unique combinations
        actual_combinations = sorted(
            list(set(possible_combinations)),
            key=lambda x: sum(x),
            reverse=True,
        )
        actual_combinations = actual_combinations[:check_top]

        # convert the representation list to the actual uld ids
        for comb in actual_combinations:
            unique_values = set(comb)
            comb_list = []
            for unique_value in unique_values:
                num_ulds = comb.count(unique_value)
                for j in range(num_ulds):
                    comb_list.append(uld_list[unique_value][j])

            # add the combination to the solution
            solution[-1].append(comb_list)

    return solution


def split_ulds_into_two(
    ulds: List[ULD], group_1_ids: List[int]
) -> Tuple[List[ULD], List[ULD]]:
    """
    Split the uld list into two lists based on the ids.

    Args:
        ulds: List of ULDs
        group_1_ids: List of ids of the first group

    Returns:
        group_1, group_2
    """
    group_1 = [uld for uld in ulds if uld.id in group_1_ids]
    group_2 = [uld for uld in ulds if uld.id not in group_1_ids]
    return group_1, group_2


def sort_packages(packages: List[Package], sort_function: Callable) -> List[Package]:
    """
    Sort the packages based on the sort function.

    Args:
        packages: List of packages
        sort_function: Sort function

    Returns:
        Sorted packages
    """
    return sorted(packages, key=sort_function, reverse=True)


def get_divide_into_priority_and_economic(
    packages: List[Package],
) -> Tuple[List[Package], List[Package]]:
    """
    Divide the packages into priority and economic packages.

    Args:
        packages: List of packages

    Returns:
        priority_packages, economic_packages
    """
    priority_packages = [package for package in packages if package.priority]
    economic_packages = [package for package in packages if not package.priority]
    return priority_packages, economic_packages


def base_sorting_heuristic_1(package: Package) -> float:
    """
    Heuristic to sort the packages.
    Priority is given to volume.

    Args:
        package: Package

    Returns:
        Value to sort the packages
    """
    volume = package.length * package.width * package.height
    return package.delay_cost / volume


def base_sorting_heuristic_2(package: Package) -> float:
    """
    Heuristic to sort the packages.
    Priority is given to weight.
    Args:
        package: Package

    Returns:
        Value to sort the packages
    """
    return package.delay_cost / (package.weight)


def base_sorting_heuristic_3(package: Package) -> float:
    """
    Heuristic to sort the packages.
    Priority majorly to volume with a small weight component.

    Args:
        package: Package

    Returns:
        Value to sort the packages
    """
    return package.delay_cost / (
        package.length * package.width * package.height * (package.weight**0.15)
    )


def base_sorting_heuristic_4(package: Package) -> float:
    """
    Heuristic to sort the packages.
    Priority majorly to weight with a small volume component.

    Args:
        package: Package

    Returns:
        Value to sort the packages
    """
    return package.delay_cost / (
        package.weight * (package.length * package.width * package.height) ** 0.15
    )


def get_sorting_heuristics(
    average_package_density: float, average_uld_density: float
) -> Tuple[Callable, Callable]:
    """
    Get the sorting heuristics based on the average package and uld densities.

    Args:
        average_package_density: Average package density
        average_uld_density: Average ULD density

    Returns:
        sorting_heuristic_1, sorting_heuristic_2
    """
    ratio = average_package_density / average_uld_density
    if ratio < 1.3:
        # Give more priority to volume
        sorting_heuristic_1 = base_sorting_heuristic_1
        sorting_heuristic_2 = base_sorting_heuristic_3
    elif ratio < 2.1:
        # Give mixed priority to volume and weight
        sorting_heuristic_1 = base_sorting_heuristic_3
        sorting_heuristic_2 = base_sorting_heuristic_4
    else:
        # Give more priority to weight
        sorting_heuristic_1 = base_sorting_heuristic_2
        sorting_heuristic_2 = base_sorting_heuristic_4

    return sorting_heuristic_1, sorting_heuristic_2


def virtual_fit_priority(
    priority_packages: List[Package], uld_group_1: List[ULD]
) -> bool:
    """
    Check if the priority packages can fit in the uld group 1 only by means of volume and weight.

    Args:
        priority_packages: List of priority packages
        uld_group_1: List of ULDs to fit the priority packages
    """
    PACKING_EFFICIENCY_THRESHOLD = 1

    if len(uld_group_1) == 0:
        return False

    total_weight = sum([package.weight for package in priority_packages])
    total_volume = sum(
        [
            package.length * package.width * package.height
            for package in priority_packages
        ]
    )

    total_capacity = sum([uld.weight_limit for uld in uld_group_1])
    total_volume_capacity = sum(
        [uld.length * uld.width * uld.height for uld in uld_group_1]
    )

    if total_weight / total_capacity > PACKING_EFFICIENCY_THRESHOLD:
        return False

    if total_volume / total_volume_capacity > PACKING_EFFICIENCY_THRESHOLD:
        return False

    return True


async def find_splits_economic_packages(
    economic_packages: List[Package],
    priority_packages: List[Package],
    uld_group_1: List[ULD],
    uld_group_2: List[ULD],
    solver: Callable,
    verbose: bool = False,
) -> Tuple[int, int]:
    """
    Find the splits of the economic packages.

    Args:
        economic_packages: List of economic packages
        priority_packages: List of priority packages
        uld_group_1: List of ULDs in group 1
        uld_group_2: List of ULDs in group 2
        solver: Solver to check if the packages fit in the ULDs
        verbose: Whether to print the steps

    Returns:
        Split 1, split 2
    """
    if verbose:
        message = "Trying to fit priority and economic packages in ULDS: "
        for uld in uld_group_1:
            message += f"{uld.id} "
        logging.info(message)
    # binary search for the split point of economic packages
    new_economic_packages = [
        package
        for package in economic_packages
        if (package.weight / (package.length * package.width * package.height))
        <= config["density limit"]
    ]
    remaining_economic_packages = [
        package
        for package in economic_packages
        if (package.weight / (package.length * package.width * package.height))
        > config["density limit"]
    ]

    lower_bound = 0
    upper_bound = len(new_economic_packages)

    while upper_bound - lower_bound > 1:
        mid = (upper_bound + lower_bound) // 2

        if mid == lower_bound or mid == upper_bound:
            break

        partition_1 = [*priority_packages, *new_economic_packages[:mid]]
        solver1 = solver(ulds=uld_group_1, packages=partition_1)
        await solver1.solve(only_check_fits=True)
        could_fit = await solver1.get_fit()
        if could_fit:
            lower_bound = mid
        else:
            upper_bound = mid

    split_1 = lower_bound

    if split_1 == 0:
        solver_1 = solver(ulds=uld_group_1, packages=priority_packages)
        await solver_1.solve(only_check_fits=True)
        could_fit = await solver_1.get_fit()
        if not could_fit:
            return None

    if verbose:
        logging.info(f"Found split 1: {split_1}")
    
    new_economic_packages = (
        new_economic_packages[split_1:] + remaining_economic_packages
    )
    new_economic_packages = sort_packages(new_economic_packages, sorting_heuristic)
    split_2 = 0

    if len(uld_group_2) == 0:
        return (split_1, split_2)

    # binary search for the split point of economic packages
    lower_bound = 0
    upper_bound = len(new_economic_packages)
    while upper_bound - lower_bound > 1:
        mid = (upper_bound + lower_bound) // 2

        if mid == lower_bound or mid == upper_bound:
            break

        partition_2 = new_economic_packages[:mid]
        solver2 = solver(ulds=uld_group_2, packages=partition_2)
        await solver2.solve(only_check_fits=True)
        could_fit = await solver2.get_fit()
        if could_fit:
            lower_bound = mid
        else:
            upper_bound = mid

    # the last valid split point of economic packages
    split_2 = lower_bound

    if verbose:
        logging.info(f"Found split 2: {split_2}")

    return (split_1, split_2)<|MERGE_RESOLUTION|>--- conflicted
+++ resolved
@@ -1,14 +1,6 @@
 from itertools import combinations
 import logging
-<<<<<<< HEAD
-from utils.io import load_config
 import os
-
-config = load_config(os.path.join(os.path.dirname(__file__), "greedy_heuristic.config"))
-from strategies.strategy import Strategy
-=======
-import os
->>>>>>> 0cb4b648
 
 # typing
 from typing import List, Any, Callable, Tuple
@@ -261,6 +253,7 @@
     uld_group_1: List[ULD],
     uld_group_2: List[ULD],
     solver: Callable,
+    sorting_heuristic: Callable,
     verbose: bool = False,
 ) -> Tuple[int, int]:
     """
@@ -283,21 +276,9 @@
             message += f"{uld.id} "
         logging.info(message)
     # binary search for the split point of economic packages
-    new_economic_packages = [
-        package
-        for package in economic_packages
-        if (package.weight / (package.length * package.width * package.height))
-        <= config["density limit"]
-    ]
-    remaining_economic_packages = [
-        package
-        for package in economic_packages
-        if (package.weight / (package.length * package.width * package.height))
-        > config["density limit"]
-    ]
 
     lower_bound = 0
-    upper_bound = len(new_economic_packages)
+    upper_bound = len(economic_packages)
 
     while upper_bound - lower_bound > 1:
         mid = (upper_bound + lower_bound) // 2
@@ -305,7 +286,7 @@
         if mid == lower_bound or mid == upper_bound:
             break
 
-        partition_1 = [*priority_packages, *new_economic_packages[:mid]]
+        partition_1 = [*priority_packages, *economic_packages[:mid]]
         solver1 = solver(ulds=uld_group_1, packages=partition_1)
         await solver1.solve(only_check_fits=True)
         could_fit = await solver1.get_fit()
@@ -325,11 +306,11 @@
 
     if verbose:
         logging.info(f"Found split 1: {split_1}")
-    
-    new_economic_packages = (
-        new_economic_packages[split_1:] + remaining_economic_packages
-    )
-    new_economic_packages = sort_packages(new_economic_packages, sorting_heuristic)
+
+    remaining_economic_packages = economic_packages[split_1:]
+    remaining_economic_packages = sort_packages(
+        remaining_economic_packages, sorting_heuristic
+    )
     split_2 = 0
 
     if len(uld_group_2) == 0:
@@ -337,14 +318,14 @@
 
     # binary search for the split point of economic packages
     lower_bound = 0
-    upper_bound = len(new_economic_packages)
+    upper_bound = len(remaining_economic_packages)
     while upper_bound - lower_bound > 1:
         mid = (upper_bound + lower_bound) // 2
 
         if mid == lower_bound or mid == upper_bound:
             break
 
-        partition_2 = new_economic_packages[:mid]
+        partition_2 = remaining_economic_packages[:mid]
         solver2 = solver(ulds=uld_group_2, packages=partition_2)
         await solver2.solve(only_check_fits=True)
         could_fit = await solver2.get_fit()
